from fastapi import FastAPI, HTTPException, Depends, Query
from fastapi.middleware.cors import CORSMiddleware
from pydantic import BaseModel
from typing import List, Optional, Dict, Any
import httpx
import os
from datetime import datetime, timedelta
import google.generativeai as genai
from dotenv import load_dotenv
import asyncio
from canvasapi import Canvas
import time
from functools import lru_cache
from datetime import datetime, timezone

# Load environment variables from both root and api directories
load_dotenv()  # Load from root .env file
load_dotenv(os.path.join(os.path.dirname(__file__), '.env'))  # Load from api/.env file

# Create a full datetime object with timezone information
today = datetime.now(timezone.utc)
# Debug: Print API key (partially masked)
api_key = os.getenv("GEMINI_API_KEY", "")
if api_key:
    masked_key = api_key[:4] + "*" * (len(api_key) - 8) + api_key[-4:] if len(api_key) > 8 else "****"
    print(f"Gemini API Key found: {masked_key}")
else:
    print("Gemini API Key not found!")

# Initialize Gemini API
try:
    genai.configure(api_key=api_key)
    print("Gemini API configured successfully")
except Exception as e:
    print(f"Error configuring Gemini API: {e}")

# Create FastAPI instance with custom docs and openapi url
app = FastAPI(
    title="Canvas Assistant API",
    description="API for Canvas LMS integration with content summarization and prioritization",
    version="1.0.0",
    docs_url="/api/py/docs", 
    openapi_url="/api/py/openapi.json"
)

# Add CORS middleware
app.add_middleware(
    CORSMiddleware,
    allow_origins=["*"],  # In production, replace with specific origins
    allow_credentials=True,
    allow_methods=["*"],
    allow_headers=["*"],
)

# Canvas API base URL
CANVAS_API_BASE_URL = "https://canvas.instructure.com/api/v1"
# Get Canvas API token from environment
CANVAS_API_TOKEN = os.getenv("CANVAS_API_TOKEN", "")

# Models
class Assignment(BaseModel):
    id: int
    name: str
    description: Optional[str] = None
    due_at: Optional[datetime] = None
    points_possible: Optional[float] = None
    course_id: int
    course_name: str
    priority: Optional[int] = None
    summary: Optional[str] = None
    bucket: Optional[str] = "upcoming"  # Add bucket field with default value

class Course(BaseModel):
    id: int
    name: str
    code: str
    start_at: Optional[datetime] = None
    end_at: Optional[datetime] = None

class GeminiRequest(BaseModel):
    prompt: str
    max_tokens: Optional[int] = 1024
    temperature: Optional[float] = 0.7

class GeminiResponse(BaseModel):
    text: str

class SummarizeRequest(BaseModel):
    content: str
    max_tokens: Optional[int] = 1024
    temperature: Optional[float] = 0.7

class UserProfile(BaseModel):
    id: int
    name: str
    email: Optional[str] = None
    avatar_url: Optional[str] = None
    bio: Optional[str] = None
    primary_email: Optional[str] = None
    login_id: Optional[str] = None

class StudyTimeData(BaseModel):
    day: str
    hours: float
    productivity: float

class StudyPattern(BaseModel):
    most_productive_day: str
    most_productive_time: str
    average_session_length: float
    recommended_session_length: float
    recommended_break_interval: int

class StudyTimeAnalytics(BaseModel):
    study_sessions: List[StudyTimeData]
    study_pattern: StudyPattern

# Helper functions
async def get_canvas_client():
    """Get a configured httpx client for Canvas API requests"""
    try:
        # Load Canvas API token from environment
        load_dotenv()
        canvas_api_token = os.getenv("CANVAS_API_TOKEN")
        
        if not canvas_api_token:
            print("Warning: CANVAS_API_TOKEN not found in environment")
            # Use a default test token for development
            canvas_api_token = "test_token"
        
        # Create and configure client - create a new client each time to avoid "Cannot open a client instance more than once" error
        client = httpx.AsyncClient(
            headers={
                "Authorization": f"Bearer {canvas_api_token}",
                "Content-Type": "application/json",
                "Accept": "application/json",
            },
            timeout=30.0,  # Increased timeout for slower connections
        )
        
        return client
    except Exception as e:
        print(f"Error creating Canvas client: {e}")
        # Return a basic client that will be handled by error cases in endpoints
        return httpx.AsyncClient(timeout=30.0)

def get_canvas_instance(token: str):
    """Create a Canvas instance using the canvasapi library"""
    return Canvas(CANVAS_API_BASE_URL, token)

# Simple in-memory cache for assignments
assignment_cache = {}
assignment_cache_expiry = {}
CACHE_TTL_SECONDS = 300  # 5 minutes cache TTL

@app.get("/api/py/assignments", response_model=List[Assignment])
async def get_assignments(
    course_id: Optional[int] = None,
    skip_summarization: bool = False,
    limit: int = 100,
    offset: int = 0
):
    """Get assignments with prioritization and optional summarization"""
    try:
        # Check cache first if we have a course_id
        cache_key = f"assignments_{course_id}_{skip_summarization}"
        current_time = time.time()
        
        if cache_key in assignment_cache and assignment_cache_expiry.get(cache_key, 0) > current_time:
            # Return cached assignments with pagination
            cached_assignments = assignment_cache[cache_key]
            return cached_assignments[offset:offset+limit]
        
        async with await get_canvas_client() as client:
            # Get courses if course_id not specified
            if not course_id:
                try:
                    # Changed to fetch only favorite courses instead of all active courses
                    courses_response = await client.get(f"{CANVAS_API_BASE_URL}/users/self/favorites/courses")
                    if courses_response.status_code != 200:
                        print(f"Failed to fetch favorite courses: {courses_response.status_code}")
                        return []  # Return empty list instead of raising exception
                    courses = courses_response.json()
                except Exception as e:
                    print(f"Error fetching favorite courses: {str(e)}")
                    return []  # Return empty list on any error
            else:
                courses = [{"id": course_id}]
            
            all_assignments = []
            courses_with_assignments = set()  # Track which courses have assignments
            
            # Get assignments for each course
            for course in courses:
                course_id = course["id"]
                
<<<<<<< HEAD
                try:
                    # Get course details and assignments in parallel
                    course_task = client.get(f"{CANVAS_API_BASE_URL}/courses/{course_id}")
                    assignments_task = client.get(
                        f"{CANVAS_API_BASE_URL}/courses/{course_id}/assignments?include[]=submission"
                    )
                    
                    course_response, assignments_response = await asyncio.gather(course_task, assignments_task)
=======
                # Get course details and assignments in parallel
                course_task = client.get(f"{CANVAS_API_BASE_URL}/courses/{course_id}")
                assignments_task = client.get(
                    f"{CANVAS_API_BASE_URL}/courses/{course_id}/assignments?include[]=submission"
                )
                
                course_response, assignments_response = await asyncio.gather(course_task, assignments_task)
                

                if course_response.status_code != 200 or assignments_response.status_code != 200:
                    continue  # Skip if can't get course details or assignments
                
                course_details = course_response.json()
                assignments = assignments_response.json()
                
                course_has_assignments = False  # Flag to track if this course has any assignments
                # print("----")
                for assignment in assignments:
                    print(assignment)
                    # Skip completed assignments
                    submission = assignment.get("submission", {})
                    # print(assignment.get('name'), "------", submission.get('workflow_state'), "------", submission.get('cached_due_date'))
                    
                    # Convert cached_due_date string to a proper datetime object
                    if submission and submission.get('cached_due_date'):
                        future_date = datetime.fromisoformat(submission.get('cached_due_date').replace('Z', '+00:00'))
                        # Compare the full datetime objects, not just the dates
                        if submission and future_date and (future_date < today):
                            continue
                    else:
                        future_date = None
                    
                    
>>>>>>> e5386cac
                    
                    if course_response.status_code != 200 or assignments_response.status_code != 200:
                        print(f"Error fetching course {course_id} or its assignments: {course_response.status_code}, {assignments_response.status_code}")
                        continue  # Skip if can't get course details or assignments
                    
                    course_details = course_response.json()
                    assignments = assignments_response.json()
                    
<<<<<<< HEAD
                    for assignment in assignments:
                        # Skip completed assignments - improved to check for various completion states
                        submission = assignment.get("submission", {})
                        
                        # Skip if the assignment is submitted, graded, or has a score
                        if submission:
                            workflow_state = submission.get("workflow_state", "")
                            has_grade = submission.get("grade") is not None
                            has_score = submission.get("score") is not None
                            
                            # Skip if the assignment is submitted, graded, or has a score
                            if (workflow_state in ["submitted", "graded", "complete"] or 
                                has_grade or has_score):
                                continue
                        
                        # Calculate priority (simplified)
                        priority = calculate_basic_priority(assignment)
                        
                        # Only summarize if explicitly requested
                        description = assignment.get("description", "")
                        summary = ""
                        if not skip_summarization and description:
                            try:
                                summary = fallback_summarize(description)  # Use fast fallback by default
                            except Exception as e:
                                print(f"Error summarizing assignment {assignment['id']}: {str(e)}")
                                summary = "Error loading summary"
                        
                        # Handle missing due dates gracefully
                        due_at = None
                        if assignment.get("due_at"):
                            try:
                                due_at = datetime.fromisoformat(assignment["due_at"].replace("Z", "+00:00"))
                            except Exception as e:
                                print(f"Error parsing due date for assignment {assignment['id']}: {str(e)}")
                        
                        all_assignments.append(
                            Assignment(
                                id=assignment["id"],
                                name=assignment["name"],
                                description=description,
                                due_at=due_at,
                                points_possible=assignment.get("points_possible"),
                                course_id=course_id,
                                course_name=course_details["name"],
                                priority=priority,
                                summary=summary
                            )
=======
                    # Determine bucket based on due date
                    bucket = "upcoming"
                    if assignment.get("due_at"):
                        due_date = datetime.fromisoformat(assignment["due_at"].replace("Z", "+00:00"))
                        if due_date < today:
                            bucket = "past_due"
                        elif (due_date - today).days < 1:
                            bucket = "due_today"
                        elif (due_date - today).days < 7:
                            bucket = "due_this_week"
                    
                    all_assignments.append(
                        Assignment(
                            id=assignment["id"],
                            name=assignment["name"],
                            description=description,
                            due_at=datetime.fromisoformat(assignment["due_at"].replace("Z", "+00:00")) if assignment.get("due_at") else None,
                            points_possible=assignment.get("points_possible"),
                            course_id=course_id,
                            course_name=course_details["name"],
                            priority=priority,
                            summary=summary,
                            bucket=bucket
                        )
                    )
                    course_has_assignments = True
                    courses_with_assignments.add(course_id)
                
                # If this course had no valid assignments, add a placeholder
                if not course_has_assignments:
                    all_assignments.append(
                        Assignment(
                            id=-course_id,  # Use negative ID to indicate this is a placeholder
                            name="No assignments due",
                            description="This course has no upcoming assignments.",
                            due_at=None,
                            points_possible=0,
                            course_id=course_id,
                            course_name=course_details["name"],
                            priority=0,
                            summary="No upcoming assignments for this course.",
                            bucket="upcoming"
>>>>>>> e5386cac
                        )
                except Exception as e:
                    print(f"Error processing course {course_id}: {str(e)}")
                    continue  # Skip this course on any error
            
            # Sort by priority (descending)
            all_assignments.sort(key=lambda x: x.priority or 0, reverse=True)
            
            # Cache the results
            if course_id:  # Only cache if we're filtering by course
                assignment_cache[cache_key] = all_assignments
                assignment_cache_expiry[cache_key] = current_time + CACHE_TTL_SECONDS
            
            # Return paginated results
            return all_assignments[offset:offset+limit]
            
    except Exception as e:
        print(f"Error in get_assignments: {str(e)}")
        return []  # Return empty list on any error

# Simplified priority calculation for speed
def calculate_basic_priority(assignment: Dict[str, Any]) -> int:
    """Calculate basic priority based on due date and points"""
    # Simple priority algorithm - optimized for speed
    priority = 0
    
    # Due date factor - closer due dates get higher priority
    if assignment.get("due_at"):
        due_date = datetime.fromisoformat(assignment["due_at"].replace("Z", "+00:00"))
        days_until_due = (due_date - datetime.now().astimezone()).days
        
        if days_until_due < 0:  # Overdue
            priority += 12
        elif days_until_due < 1:  # Due today
            priority += 10
        elif days_until_due < 3:  # Due soon
            priority += 8
        elif days_until_due < 7:  # Due this week
            priority += 5
        else:  # Due later
            priority += 2
    
    # Points factor - higher points get higher priority
    points = assignment.get("points_possible", 0)
    if points:
        if points > 100:
            priority += 5
        elif points > 50:
            priority += 4
        elif points > 20:
            priority += 3
        elif points > 10:
            priority += 2
        else:
            priority += 1
    
    return priority

def fallback_summarize(content: str) -> str:
    """Simple fallback summarization when API is unavailable"""
    # Take the first 200 characters as a simple summary
    if len(content) <= 200:
        return content
    
    # Find the first period after 100 characters to end the summary naturally
    cutoff = min(200, len(content))
    period_pos = content.find('.', 100, cutoff)
    if period_pos > 0:
        return content[:period_pos+1] + " [...]"
    else:
        return content[:cutoff] + " [...]"

async def summarize_content(content: str) -> str:
    """Summarize content using Gemini API or fallback to simple summarization"""
    if not content or len(content) < 100:
        return content
    
    # Enable Gemini summarization by default
    try:
        # Use the same model as in gemini_endpoint
        model_name = "models/gemini-1.5-flash"
        print(f"Attempting to use model for summarization: {model_name}")
        
        model = genai.GenerativeModel(model_name)
        prompt = f"Summarize the following assignment description concisely, highlighting key requirements and deadlines:\n\n{content}"
        response = model.generate_content(prompt)
        
        # Check response format and extract text
        if hasattr(response, 'text'):
            return response.text
        elif hasattr(response, 'parts') and response.parts:
            return ''.join(part.text for part in response.parts if hasattr(part, 'text'))
        else:
            print(f"Unexpected response type: {type(response)}")
            # Return a fallback summary if we can't parse the response
            return fallback_summarize(content)
    except Exception as e:
        print(f"Gemini API error in summarization: {e}")
        return fallback_summarize(content)  # Always use fallback on any error

@app.get("/api/py/assignment/{assignment_id}/summary")
async def get_assignment_summary(assignment_id: int, course_id: int):
    """Get summary for a specific assignment"""
    try:
        async with await get_canvas_client() as client:
            response = await client.get(
                f"{CANVAS_API_BASE_URL}/courses/{course_id}/assignments/{assignment_id}"
            )
            
            if response.status_code != 200:
                # Return a user-friendly message instead of raising an exception
                return {"summary": "Unable to fetch assignment details. Please try again later."}
                
            assignment = response.json()
            description = assignment.get("description", "")
            
            if not description:
                return {"summary": "No description available for this assignment."}
            
            # Always use fallback summarization to avoid API errors
            summary = fallback_summarize(description)
            return {"summary": summary}
            
    except Exception as e:
        print(f"Error summarizing assignment: {str(e)}")
        # Return a user-friendly message instead of raising an exception
        return {"summary": "Unable to generate summary. Please view the full assignment details."}

@app.get("/api/py/analytics/{course_id}")
async def get_course_analytics(course_id: int):
    """Get analytics data for visualization"""
    try:
        async with await get_canvas_client() as client:
            # Get assignments
            try:
                assignments_response = await client.get(
                    f"{CANVAS_API_BASE_URL}/courses/{course_id}/assignments"
                )
                if assignments_response.status_code != 200:
                    print(f"Failed to fetch assignments for analytics: Status {assignments_response.status_code}")
                    return create_default_analytics()
                
                assignments = assignments_response.json()
            except Exception as e:
                print(f"Error fetching assignments for analytics: {e}")
                return create_default_analytics()
            
            # Process data for visualization
            analytics_data = {
                "assignment_completion": [],
                "grade_distribution": {},
                "time_spent": []
            }
            
            # Try to get submissions, but continue even if it fails
            submissions = []
            try:
                submissions_response = await client.get(
                    f"{CANVAS_API_BASE_URL}/courses/{course_id}/students/submissions"
                )
                if submissions_response.status_code == 200:
                    submissions = submissions_response.json()
            except Exception as sub_err:
                print(f"Warning: Could not fetch submissions for analytics: {sub_err}")
                # Continue without submissions data
            
            # Process assignments and submissions
            for assignment in assignments:
                try:
                    assignment_id = assignment.get("id")
                    if not assignment_id:
                        continue
                    
                    # Only process submissions if we have them
                    if submissions:
                        try:
                            assignment_submissions = [s for s in submissions if s.get("assignment_id") == assignment_id]
                            
                            if len(assignment_submissions) > 0:
                                completion_rate = len([s for s in assignment_submissions if s.get("workflow_state") == "submitted"]) / max(1, len(assignment_submissions))
                            else:
                                completion_rate = 0
                            
                            analytics_data["assignment_completion"].append({
                                "assignment_name": assignment.get("name", f"Assignment {assignment_id}"),
                                "completion_rate": completion_rate
                            })
                            
                            # Grade distribution
                            grades = [s.get("score", 0) for s in assignment_submissions if s.get("score") is not None]
                            if grades:
                                analytics_data["grade_distribution"][assignment.get("name", f"Assignment {assignment_id}")] = {
                                    "min": min(grades),
                                    "max": max(grades),
                                    "avg": sum(grades) / len(grades)
                                }
                        except Exception as proc_err:
                            print(f"Warning: Error processing assignment {assignment_id} submissions: {proc_err}")
                            # Add placeholder data for this assignment
                            analytics_data["assignment_completion"].append({
                                "assignment_name": assignment.get("name", f"Assignment {assignment_id}"),
                                "completion_rate": 0
                            })
                    else:
                        # If no submissions data, add placeholder data
                        analytics_data["assignment_completion"].append({
                            "assignment_name": assignment.get("name", f"Assignment {assignment_id}"),
                            "completion_rate": 0
                        })
                except Exception as e:
                    print(f"Error processing assignment for analytics: {e}")
                    continue
            
            # If we have no assignment completion data, add some placeholder data
            if not analytics_data["assignment_completion"]:
                for i, assignment in enumerate(assignments[:5]):  # Take up to 5 assignments
                    try:
                        analytics_data["assignment_completion"].append({
                            "assignment_name": assignment.get("name", f"Assignment {i+1}"),
                            "completion_rate": 0
                        })
                    except:
                        pass
            
            return analytics_data
            
    except Exception as e:
        print(f"Error in analytics endpoint: {str(e)}")
        # Return empty data structure instead of error
        return create_default_analytics()

def create_default_analytics():
    """Create default analytics data when real data cannot be fetched"""
    return {
        "assignment_completion": [
            {"assignment_name": "No assignment data available", "completion_rate": 0}
        ],
        "grade_distribution": {},
        "time_spent": []
    }

@app.get("/api/py/course_statistics/{course_id}")
async def get_course_statistics(course_id: int):
    """Get detailed statistics for a specific course"""
    try:
        async with await get_canvas_client() as client:
            # Get course details
            try:
                course_response = await client.get(
                    f"{CANVAS_API_BASE_URL}/courses/{course_id}"
                )
                if course_response.status_code != 200:
                    print(f"Failed to fetch course details: Status {course_response.status_code}")
                    # Return default structure instead of raising exception
                    return create_default_statistics("Unknown Course")
                
                course = course_response.json()
            except Exception as e:
                print(f"Error fetching course details: {e}")
                return create_default_statistics("Unknown Course")
            
            # Get assignments
            try:
                assignments_response = await client.get(
                    f"{CANVAS_API_BASE_URL}/courses/{course_id}/assignments"
                )
                if assignments_response.status_code != 200:
                    print(f"Failed to fetch assignments: Status {assignments_response.status_code}")
                    return create_default_statistics(course.get("name", "Unknown Course"))
                
                assignments = assignments_response.json()
            except Exception as e:
                print(f"Error fetching assignments: {e}")
                return create_default_statistics(course.get("name", "Unknown Course"))
            
            # Get submissions if available
            submissions = []
            try:
                submissions_response = await client.get(
                    f"{CANVAS_API_BASE_URL}/courses/{course_id}/students/submissions"
                )
                if submissions_response.status_code == 200:
                    submissions = submissions_response.json()
            except Exception as e:
                print(f"Warning: Could not fetch submissions: {e}")
                # Continue without submissions data
            
            # Calculate statistics
            total_assignments = len(assignments)
            completed_assignments = 0
            upcoming_assignments = 0
            past_due_assignments = 0
            total_points = 0
            earned_points = 0
            
            now = datetime.now().astimezone()
            
            for assignment in assignments:
                # Check if there's a due date
                try:
                    if assignment.get("due_at"):
                        due_date = datetime.fromisoformat(assignment["due_at"].replace("Z", "+00:00"))
                        if due_date < now:
                            past_due_assignments += 1
                        else:
                            upcoming_assignments += 1
                except Exception as e:
                    print(f"Error parsing due date for assignment {assignment.get('id')}: {e}")
                    # Skip this assignment's due date processing
                
                # Add to total points
                try:
                    if assignment.get("points_possible"):
                        total_points += assignment["points_possible"]
                except Exception as e:
                    print(f"Error processing points for assignment {assignment.get('id')}: {e}")
                
                # Check if completed
                try:
                    assignment_submissions = [s for s in submissions if s.get("assignment_id") == assignment.get("id")]
                    if assignment_submissions and any(s.get("workflow_state") == "submitted" for s in assignment_submissions):
                        completed_assignments += 1
                        # Add to earned points if graded
                        for submission in assignment_submissions:
                            if submission.get("score") is not None:
                                earned_points += submission["score"]
                except Exception as e:
                    print(f"Error processing submissions for assignment {assignment.get('id')}: {e}")
            
            # Calculate grade percentage if possible
            try:
                grade_percentage = (earned_points / total_points * 100) if total_points > 0 else 0
            except Exception:
                grade_percentage = 0
            
            # Calculate completion percentage if possible
            try:
                completion_percentage = (completed_assignments / total_assignments * 100) if total_assignments > 0 else 0
            except Exception:
                completion_percentage = 0
            
            # Prepare statistics response
            statistics = {
                "course_name": course.get("name", ""),
                "course_code": course.get("course_code", ""),
                "total_assignments": total_assignments,
                "completed_assignments": completed_assignments,
                "completion_percentage": completion_percentage,
                "upcoming_assignments": upcoming_assignments,
                "past_due_assignments": past_due_assignments,
                "total_points": total_points,
                "earned_points": earned_points,
                "grade_percentage": grade_percentage,
                "assignments_by_type": {},  # Group assignments by type if available
                "time_distribution": {}  # Time distribution of assignments if available
            }
            
            # Group assignments by type if available
            for assignment in assignments:
                try:
                    assignment_type = assignment.get("submission_types", [""])[0]
                    if assignment_type:
                        if assignment_type not in statistics["assignments_by_type"]:
                            statistics["assignments_by_type"][assignment_type] = 0
                        statistics["assignments_by_type"][assignment_type] += 1
                except Exception as e:
                    print(f"Error processing assignment type: {e}")
            
            # Calculate time distribution (e.g., assignments due by day of week)
            days_of_week = ["Monday", "Tuesday", "Wednesday", "Thursday", "Friday", "Saturday", "Sunday"]
            for day in days_of_week:
                statistics["time_distribution"][day] = 0
            
            for assignment in assignments:
                try:
                    if assignment.get("due_at"):
                        due_date = datetime.fromisoformat(assignment["due_at"].replace("Z", "+00:00"))
                        day_of_week = days_of_week[due_date.weekday()]
                        statistics["time_distribution"][day_of_week] += 1
                except Exception as e:
                    print(f"Error processing due date for time distribution: {e}")
            
            return statistics
            
    except Exception as e:
        print(f"Error fetching course statistics: {str(e)}")
        return create_default_statistics("Unknown Course")

def create_default_statistics(course_name):
    """Create a default statistics object with realistic mock data when real data cannot be fetched"""
    days_of_week = ["Monday", "Tuesday", "Wednesday", "Thursday", "Friday", "Saturday", "Sunday"]
    time_distribution = {}
    
    # Generate realistic mock data for time distribution
    total_hours = 14  # Total weekly study hours
    remaining_hours = total_hours
    
    # Distribute hours across days with some randomness
    for day in days_of_week[:-1]:  # All days except the last
        if remaining_hours <= 0:
            time_distribution[day] = 0
            continue
            
        # Assign 1-3 hours per day, with some randomness
        hours = min(remaining_hours, 1 + (day.startswith("T") or day.startswith("W") or day.startswith("M")))
        time_distribution[day] = hours
        remaining_hours -= hours
    
    # Assign remaining hours to the last day
    time_distribution[days_of_week[-1]] = max(0, remaining_hours)
    
    # Generate realistic assignment type distribution
    assignment_types = {
        "Homework": 5,
        "Quiz": 3,
        "Project": 1,
        "Exam": 1
    }
    
    # Create mock statistics with realistic values
    return {
        "course_name": course_name,
        "course_code": course_name.split(" ")[0] if " " in course_name else "COURSE101",
        "total_assignments": 10,  # Realistic number of assignments
        "completed_assignments": 4,  # Some completed
        "completion_percentage": 40,  # 40% completion
        "upcoming_assignments": 3,
        "past_due_assignments": 1,
        "total_points": 100,
        "earned_points": 35,
        "grade_percentage": 35,  # 35% grade
        "assignments_by_type": assignment_types,
        "time_distribution": time_distribution
    }

@app.post("/api/py/gemini", response_model=GeminiResponse)
async def gemini_endpoint(request: GeminiRequest):
    """
    Generate text using Google's Gemini AI model.
    
    - **prompt**: The text prompt to send to Gemini
    - **max_tokens**: Maximum number of tokens to generate (default: 1024)
    - **temperature**: Controls randomness (0.0-1.0, default: 0.7)
    
    Requires GEMINI_API_KEY environment variable to be set.
    """
    try:
        # Try with a model that's available in the list
        model_name = "models/gemini-1.5-flash"  # Using one of the available models from the list
        print(f"Attempting to use model: {model_name}")
        
        model = genai.GenerativeModel(model_name)
        
        # Generate content
        response = model.generate_content(
            request.prompt,
            generation_config={
                "max_output_tokens": request.max_tokens,
                "temperature": request.temperature
            }
        )
        
        # Extract text from response
        if hasattr(response, 'text'):
            return GeminiResponse(text=response.text)
        elif hasattr(response, 'parts') and response.parts:
            text = ''.join(part.text for part in response.parts if hasattr(part, 'text'))
            return GeminiResponse(text=text)
        else:
            return GeminiResponse(text="Unable to generate response")
    except Exception as e:
        print(f"Gemini API error: {e}")
        return GeminiResponse(text=f"Error: {str(e)}")

@app.post("/api/py/summarize", response_model=GeminiResponse)
async def summarize_content_endpoint(request: SummarizeRequest):
    """
    Summarize content using Google's Gemini AI model.
    
    - **content**: The text content to summarize
    - **max_tokens**: Maximum number of tokens to generate (default: 1024)
    - **temperature**: Controls randomness (0.0-1.0, default: 0.7)
    
    Requires GEMINI_API_KEY environment variable to be set.
    """
    try:
        # Use the same model as in gemini_endpoint
        model_name = "models/gemini-1.5-flash"
        print(f"Attempting to use model for summarization: {model_name}")
        
        model = genai.GenerativeModel(model_name)
        
        # Create a prompt for summarization
        prompt = f"Please summarize the following content concisely:\n\n{request.content}"
        
        # Generate summary
        response = model.generate_content(
            prompt,
            generation_config={
                "max_output_tokens": request.max_tokens,
                "temperature": request.temperature
            }
        )
        
        # Extract text from response
        if hasattr(response, 'text'):
            return GeminiResponse(text=response.text)
        elif hasattr(response, 'parts') and response.parts:
            text = ''.join(part.text for part in response.parts if hasattr(part, 'text'))
            return GeminiResponse(text=text)
        else:
            # Fallback to simple summarization
            summary = fallback_summarize(request.content)
            return GeminiResponse(text=summary)
    except Exception as e:
        print(f"Gemini API error in summarization: {e}")
        # Fallback to simple summarization on error
        summary = fallback_summarize(request.content)
        return GeminiResponse(text=summary)

@app.get("/api/py/models")
async def list_models():
    """
    List available Gemini AI models.
    
    Requires GEMINI_API_KEY environment variable to be set.
    """
    try:
        # List available models
        models = genai.list_models()
        model_names = [model.name for model in models]
        print("Available models:")
        for name in model_names:
            print(f"- {name}")
        return {"models": model_names}
    except Exception as e:
        print(f"Error listing models: {e}")
        raise HTTPException(status_code=500, detail=f"Error listing models: {str(e)}")

@app.get("/api/py/user/profile", response_model=UserProfile)
async def get_user_profile(token: str):
    """
    Get the user's profile information from Canvas.
    
    This endpoint uses the canvasapi library to retrieve the user's profile information.
    
    - **token**: Canvas API token
    
    Returns the user's profile information.
    """
    try:
        # Get Canvas instance
        canvas = get_canvas_instance(token)
        
        # Get current user
        user = canvas.get_current_user()
        
        # Return user profile
        return UserProfile(
            id=user.id,
            name=user.name,
            email=getattr(user, 'email', None),
            avatar_url=getattr(user, 'avatar_url', None),
            bio=getattr(user, 'bio', None),
            primary_email=getattr(user, 'primary_email', None),
            login_id=getattr(user, 'login_id', None)
        )
    except Exception as e:
        print(f"Error getting user profile: {e}")
        raise HTTPException(status_code=500, detail=f"Error getting user profile: {str(e)}")

@app.get("/api/py/study_time_analytics/{course_id}", response_model=StudyTimeAnalytics)
async def get_study_time_analytics(course_id: int):
    """
    Get study time analytics for a specific course.
    This endpoint provides data about study patterns and recommendations.
    """
    try:
        # In a real implementation, this would fetch actual data from a database
        # For demo purposes, we'll generate mock data
        
        # Generate mock study session data
        days = ["Monday", "Tuesday", "Wednesday", "Thursday", "Friday", "Saturday", "Sunday"]
        mock_sessions = []
        
        for day in days:
            try:
                # Generate random hours between 1-4
                hours = 1 + (hash(f"{course_id}-{day}") % 100) / 33  # Deterministic randomness based on course_id
                # Generate random productivity score between 60-100
                productivity = 60 + (hash(f"{course_id}-{day}-prod") % 100) / 2.5
                
                mock_sessions.append(StudyTimeData(
                    day=day,
                    hours=hours,
                    productivity=productivity
                ))
            except Exception as e:
                print(f"Error generating mock data for {day}: {e}")
                # Add fallback data
                mock_sessions.append(StudyTimeData(
                    day=day,
                    hours=2.0,
                    productivity=75.0
                ))
        
        # Calculate study patterns from the sessions
        try:
            sorted_sessions = sorted(mock_sessions, key=lambda x: x.productivity, reverse=True)
            most_productive_day = sorted_sessions[0].day
            
            # Deterministic time selection based on course_id
            times = ["Morning", "Afternoon", "Evening"]
            most_productive_time = times[hash(str(course_id)) % 3]
            
            average_session_length = sum(session.hours for session in mock_sessions) / len(mock_sessions)
            
            study_pattern = StudyPattern(
                most_productive_day=most_productive_day,
                most_productive_time=most_productive_time,
                average_session_length=average_session_length,
                recommended_session_length=min(2.5, average_session_length * 1.2),
                recommended_break_interval=25 + (hash(str(course_id)) % 15)
            )
        except Exception as e:
            print(f"Error calculating study patterns: {e}")
            # Provide fallback study pattern
            study_pattern = StudyPattern(
                most_productive_day="Monday",
                most_productive_time="Morning",
                average_session_length=2.0,
                recommended_session_length=2.5,
                recommended_break_interval=30
            )
        
        return StudyTimeAnalytics(
            study_sessions=mock_sessions,
            study_pattern=study_pattern
        )
        
    except Exception as e:
        print(f"Error getting study time analytics: {e}")
        # Return fallback data instead of raising an exception
        days = ["Monday", "Tuesday", "Wednesday", "Thursday", "Friday", "Saturday", "Sunday"]
        fallback_sessions = [
            StudyTimeData(day=day, hours=2.0, productivity=75.0) for day in days
        ]
        fallback_pattern = StudyPattern(
            most_productive_day="Monday",
            most_productive_time="Morning",
            average_session_length=2.0,
            recommended_session_length=2.5,
            recommended_break_interval=30
        )
        
        return StudyTimeAnalytics(
            study_sessions=fallback_sessions,
            study_pattern=fallback_pattern
        )

@app.get("/api/py/health")
def health_check():
    return {"status": "ok", "message": "API is running"}

@app.get("/api/py/helloFastApi")
def hello_fast_api():
    return {"message": "Hello from FastAPI"}

@app.get("/api/py/courses", response_model=List[Course])
async def get_courses():
    """Get list of favorite courses for the authenticated user"""
    try:
        async with await get_canvas_client() as client:
            # Change the endpoint to fetch only favorite courses
            response = await client.get(f"{CANVAS_API_BASE_URL}/users/self/favorites/courses")
            
            if response.status_code != 200:
                print(f"Failed to fetch favorite courses: Status {response.status_code}")
                # Return mock data instead of raising an exception
                return get_mock_courses()
                
            courses_data = response.json()
            if not courses_data:
                # If no courses are returned, provide mock data
                return get_mock_courses()
                
            return [
                Course(
                    id=course["id"],
                    name=course["name"],
                    code=course.get("course_code", ""),
                    start_at=datetime.fromisoformat(course["start_at"].replace("Z", "+00:00")) if course.get("start_at") else None,
                    end_at=datetime.fromisoformat(course["end_at"].replace("Z", "+00:00")) if course.get("end_at") else None
                )
                for course in courses_data
                if not course.get("access_restricted_by_date", False)
            ]
    except Exception as e:
        print(f"Error fetching favorite courses: {str(e)}")
        # Return mock data instead of raising an exception
        return get_mock_courses()

def get_mock_courses():
    """Return mock course data for development and testing"""
    current_time = datetime.now()
    return [
        Course(
            id=93420000000043420,
            name="Introduction to Computer Science",
            code="CS101",
            start_at=current_time - timedelta(days=30),
            end_at=current_time + timedelta(days=60)
        ),
        Course(
            id=93420000000046510,
            name="Data Structures and Algorithms",
            code="CS201",
            start_at=current_time - timedelta(days=30),
            end_at=current_time + timedelta(days=60)
        ),
        Course(
            id=93420000000047310,
            name="Web Development",
            code="CS301",
            start_at=current_time - timedelta(days=30),
            end_at=current_time + timedelta(days=60)
        ),
        Course(
            id=93420000000049470,
            name="Machine Learning",
            code="CS401",
            start_at=current_time - timedelta(days=30),
            end_at=current_time + timedelta(days=60)
        )
    ]<|MERGE_RESOLUTION|>--- conflicted
+++ resolved
@@ -194,16 +194,6 @@
             for course in courses:
                 course_id = course["id"]
                 
-<<<<<<< HEAD
-                try:
-                    # Get course details and assignments in parallel
-                    course_task = client.get(f"{CANVAS_API_BASE_URL}/courses/{course_id}")
-                    assignments_task = client.get(
-                        f"{CANVAS_API_BASE_URL}/courses/{course_id}/assignments?include[]=submission"
-                    )
-                    
-                    course_response, assignments_response = await asyncio.gather(course_task, assignments_task)
-=======
                 # Get course details and assignments in parallel
                 course_task = client.get(f"{CANVAS_API_BASE_URL}/courses/{course_id}")
                 assignments_task = client.get(
@@ -212,100 +202,26 @@
                 
                 course_response, assignments_response = await asyncio.gather(course_task, assignments_task)
                 
-
                 if course_response.status_code != 200 or assignments_response.status_code != 200:
                     continue  # Skip if can't get course details or assignments
                 
                 course_details = course_response.json()
                 assignments = assignments_response.json()
                 
-                course_has_assignments = False  # Flag to track if this course has any assignments
-                # print("----")
                 for assignment in assignments:
-                    print(assignment)
                     # Skip completed assignments
                     submission = assignment.get("submission", {})
-                    # print(assignment.get('name'), "------", submission.get('workflow_state'), "------", submission.get('cached_due_date'))
+                    if submission and submission.get("workflow_state") == "submitted":
+                        continue
                     
-                    # Convert cached_due_date string to a proper datetime object
-                    if submission and submission.get('cached_due_date'):
-                        future_date = datetime.fromisoformat(submission.get('cached_due_date').replace('Z', '+00:00'))
-                        # Compare the full datetime objects, not just the dates
-                        if submission and future_date and (future_date < today):
-                            continue
-                    else:
-                        future_date = None
+                    # Calculate priority (simplified)
+                    priority = calculate_basic_priority(assignment)
                     
-                    
->>>>>>> e5386cac
-                    
-                    if course_response.status_code != 200 or assignments_response.status_code != 200:
-                        print(f"Error fetching course {course_id} or its assignments: {course_response.status_code}, {assignments_response.status_code}")
-                        continue  # Skip if can't get course details or assignments
-                    
-                    course_details = course_response.json()
-                    assignments = assignments_response.json()
-                    
-<<<<<<< HEAD
-                    for assignment in assignments:
-                        # Skip completed assignments - improved to check for various completion states
-                        submission = assignment.get("submission", {})
-                        
-                        # Skip if the assignment is submitted, graded, or has a score
-                        if submission:
-                            workflow_state = submission.get("workflow_state", "")
-                            has_grade = submission.get("grade") is not None
-                            has_score = submission.get("score") is not None
-                            
-                            # Skip if the assignment is submitted, graded, or has a score
-                            if (workflow_state in ["submitted", "graded", "complete"] or 
-                                has_grade or has_score):
-                                continue
-                        
-                        # Calculate priority (simplified)
-                        priority = calculate_basic_priority(assignment)
-                        
-                        # Only summarize if explicitly requested
-                        description = assignment.get("description", "")
-                        summary = ""
-                        if not skip_summarization and description:
-                            try:
-                                summary = fallback_summarize(description)  # Use fast fallback by default
-                            except Exception as e:
-                                print(f"Error summarizing assignment {assignment['id']}: {str(e)}")
-                                summary = "Error loading summary"
-                        
-                        # Handle missing due dates gracefully
-                        due_at = None
-                        if assignment.get("due_at"):
-                            try:
-                                due_at = datetime.fromisoformat(assignment["due_at"].replace("Z", "+00:00"))
-                            except Exception as e:
-                                print(f"Error parsing due date for assignment {assignment['id']}: {str(e)}")
-                        
-                        all_assignments.append(
-                            Assignment(
-                                id=assignment["id"],
-                                name=assignment["name"],
-                                description=description,
-                                due_at=due_at,
-                                points_possible=assignment.get("points_possible"),
-                                course_id=course_id,
-                                course_name=course_details["name"],
-                                priority=priority,
-                                summary=summary
-                            )
-=======
-                    # Determine bucket based on due date
-                    bucket = "upcoming"
-                    if assignment.get("due_at"):
-                        due_date = datetime.fromisoformat(assignment["due_at"].replace("Z", "+00:00"))
-                        if due_date < today:
-                            bucket = "past_due"
-                        elif (due_date - today).days < 1:
-                            bucket = "due_today"
-                        elif (due_date - today).days < 7:
-                            bucket = "due_this_week"
+                    # Only summarize if explicitly requested
+                    description = assignment.get("description", "")
+                    summary = ""
+                    if not skip_summarization and description:
+                        summary = fallback_summarize(description)  # Use fast fallback by default
                     
                     all_assignments.append(
                         Assignment(
@@ -317,32 +233,9 @@
                             course_id=course_id,
                             course_name=course_details["name"],
                             priority=priority,
-                            summary=summary,
-                            bucket=bucket
+                            summary=summary
                         )
                     )
-                    course_has_assignments = True
-                    courses_with_assignments.add(course_id)
-                
-                # If this course had no valid assignments, add a placeholder
-                if not course_has_assignments:
-                    all_assignments.append(
-                        Assignment(
-                            id=-course_id,  # Use negative ID to indicate this is a placeholder
-                            name="No assignments due",
-                            description="This course has no upcoming assignments.",
-                            due_at=None,
-                            points_possible=0,
-                            course_id=course_id,
-                            course_name=course_details["name"],
-                            priority=0,
-                            summary="No upcoming assignments for this course.",
-                            bucket="upcoming"
->>>>>>> e5386cac
-                        )
-                except Exception as e:
-                    print(f"Error processing course {course_id}: {str(e)}")
-                    continue  # Skip this course on any error
             
             # Sort by priority (descending)
             all_assignments.sort(key=lambda x: x.priority or 0, reverse=True)
